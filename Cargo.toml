--- conflicted
+++ resolved
@@ -13,7 +13,6 @@
 version = "0.6.0"
 
 [dependencies]
-<<<<<<< HEAD
 chrono = { version = "0.4.6", features = ["serde"] }
 reqwest = { version = "0.10", features = ["blocking", "json"] }
 serde = "1.0.79"
@@ -22,23 +21,10 @@
 url = "2.1.0"
 log = "0.4.5"
 failure = "0.1.2"
-futures03 = { package = "futures",  version = "0.3.0", features = ["compat"] }
-futures = "0.1.25"
+futures = "0.3.4"
 
 [dev-dependencies]
 tokio = "0.2"
 
 [profile.dev]
-debug = false
-=======
-chrono = { version = "0.4.11", features = ["serde"] }
-reqwest = {version = "0.10.4", features = ["blocking","json"] }
-serde = "1.0.104"
-serde_derive = "1.0.104"
-serde_json = "1.0.48"
-url = "2.1.1"
-log = "0.4.8"
-failure = "0.1.7"
-futures = "0.3.4"
-tokio = { version= "0.2.13", features = ["macros"] }
->>>>>>> 971fa507
+debug = false