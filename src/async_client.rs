<<<<<<< HEAD
use futures::{future, stream, Future, Stream};
use futures03::future::{FutureExt, TryFutureExt};
use log::trace;
use reqwest::{header, Client as HttpClient, StatusCode, Url};
=======
use futures::prelude::*;
use futures::{
    future::{try_join_all, BoxFuture},
    try_join,
};
use log::trace;
use reqwest::{header, StatusCode, Url};
>>>>>>> 971fa507
use serde::de::DeserializeOwned;

use super::Error;
use crate::types::*;

pub type Result<T> = std::result::Result<T, Error>;

/// Asynchronous client for the crates.io API.
#[derive(Clone)]
pub struct Client {
<<<<<<< HEAD
    client: HttpClient,
=======
    client: reqwest::Client,
>>>>>>> 971fa507
    base_url: Url,
}

impl Client {
    /// Instantiate a new client.
    ///
    /// This will panic if the underlying http client could not be created.
    ///
    /// The user agent will default to `crates_io_api/{crates_io_api version}`.
    pub fn new() -> Self {
        let mut headers = header::HeaderMap::new();
        // Crates.io requires a user agent or it will return 403's on all calls
        headers.insert(
            header::USER_AGENT,
            header::HeaderValue::from_static(crate::DEFAULT_USER_AGENT),
        );
        Self {
<<<<<<< HEAD
            client: HttpClient::builder()
                .default_headers(headers)
                .build()
                .expect("Could not initialize HTTP client"),
=======
            client: reqwest::Client::new(),
>>>>>>> 971fa507
            base_url: Url::parse("https://crates.io/api/v1/").unwrap(),
        }
    }

    /// Create a new client with a specific user agent
    pub fn with_user_agent(user_agent: &str) -> Self {
        let mut headers = header::HeaderMap::new();
        headers.insert(
            header::USER_AGENT,
            header::HeaderValue::from_str(user_agent).unwrap(),
        );
        Self {
<<<<<<< HEAD
            client: HttpClient::builder()
=======
            client: reqwest::Client::builder()
>>>>>>> 971fa507
                .default_headers(headers)
                .build()
                .unwrap(),
            base_url: Url::parse("https://crates.io/api/v1/").unwrap(),
        }
    }

<<<<<<< HEAD
    fn get<T: DeserializeOwned + 'static>(
        &self,
        url: &Url,
    ) -> impl Future<Item = T, Error = Error> {
=======
    async fn get<T: DeserializeOwned>(&self, url: &Url) -> Result<T> {
>>>>>>> 971fa507
        trace!("GET {}", url);

        self.client
            .get(url.clone())
            .send()
<<<<<<< HEAD
            .boxed()
            .compat()
=======
            .await
>>>>>>> 971fa507
            .map_err(Error::from)
            .and_then(|res| {
                if res.status() == StatusCode::NOT_FOUND {
                    return Err(Error::NotFound);
                }
                let res = res.error_for_status()?;
                Ok(res)
<<<<<<< HEAD
            })
            .and_then(|res| res.json().boxed().compat().map_err(Error::from))
=======
            })?
            .json::<T>()
            .await
            .map_err(Error::from)
>>>>>>> 971fa507
    }

    /// Retrieve a summary containing crates.io wide information.
    pub async fn summary(&self) -> Result<Summary> {
        let url = self.base_url.join("summary").unwrap();
        self.get(&url).await
    }

    /// Retrieve information of a crate.
    ///
    /// If you require detailed information, consider using [full_crate]().
    pub async fn get_crate(&self, name: &str) -> Result<CrateResponse> {
        let url = self.base_url.join("crates/").unwrap().join(name).unwrap();
        self.get(&url).await
    }

    /// Retrieve download stats for a crate.
    pub async fn crate_downloads(&self, name: &str) -> Result<Downloads> {
        let url = self
            .base_url
            .join(&format!("crates/{}/downloads", name))
            .unwrap();
        self.get(&url).await
    }

    /// Retrieve the owners of a crate.
    pub async fn crate_owners(&self, name: &str) -> Result<Vec<User>> {
        let url = self
            .base_url
            .join(&format!("crates/{}/owners", name))
            .unwrap();
        self.get::<Owners>(&url).await.map(|data| data.users)
    }

    /// Load all reverse dependencies of a crate.
    ///
    /// Note: Since the reverse dependency endpoint requires pagination, this
    /// will result in multiple requests if the crate has more than 100 reverse
    /// dependencies.
<<<<<<< HEAD
    pub fn crate_reverse_dependencies(
        &self,
        name: &str,
    ) -> impl Future<Item = ReverseDependencies, Error = Error> {
=======
    pub async fn crate_reverse_dependencies(&self, name: &str) -> Result<ReverseDependencies> {
>>>>>>> 971fa507
        fn fetch_page(
            c: Client,
            name: String,
            mut tidy_rdeps: ReverseDependencies,
            page: u64,
<<<<<<< HEAD
        ) -> impl Future<Item = ReverseDependencies, Error = Error> + Send {
=======
        ) -> BoxFuture<'static, Result<ReverseDependencies>> {
>>>>>>> 971fa507
            let url = c
                .base_url
                .join(&format!(
                    "crates/{0}/reverse_dependencies?per_page=100&page={1}",
                    name, page
                ))
                .unwrap();

<<<<<<< HEAD
            c.get::<ReverseDependenciesAsReceived>(&url).and_then(
                move |rdeps| -> Box<dyn Future<Item = ReverseDependencies, Error = Error> + Send> {
                    tidy_rdeps.from_received(&rdeps);

                    if !rdeps.dependencies.is_empty() {
                        tidy_rdeps.meta = rdeps.meta;
                        Box::new(fetch_page(c, name, tidy_rdeps, page + 1))
                    } else {
                        Box::new(::futures::future::ok(tidy_rdeps))
                    }
                },
            )
=======
            async move {
                let rdeps = c.get::<ReverseDependenciesAsReceived>(&url).await?;
                tidy_rdeps.from_received(&rdeps);

                if !rdeps.dependencies.is_empty() {
                    tidy_rdeps.meta = rdeps.meta;
                    fetch_page(c, name, tidy_rdeps, page + 1).await
                } else {
                    Ok(tidy_rdeps)
                }
            }
            .boxed()
>>>>>>> 971fa507
        }

        fetch_page(
            self.clone(),
            name.to_string(),
            ReverseDependencies {
                dependencies: Vec::new(),
                meta: Meta { total: 0 },
            },
            1,
        )
<<<<<<< HEAD
=======
        .await
>>>>>>> 971fa507
    }

    /// Retrieve the authors for a crate version.
    pub async fn crate_authors(&self, name: &str, version: &str) -> Result<Authors> {
        let url = self
            .base_url
            .join(&format!("crates/{}/{}/authors", name, version))
            .unwrap();
        self.get::<AuthorsResponse>(&url).await.map(|res| Authors {
            names: res.meta.names,
            users: res.users,
        })
    }

    /// Retrieve the dependencies of a crate version.
    pub async fn crate_dependencies(&self, name: &str, version: &str) -> Result<Vec<Dependency>> {
        let url = self
            .base_url
            .join(&format!("crates/{}/{}/dependencies", name, version))
            .unwrap();
        self.get::<Dependencies>(&url)
            .await
            .map(|res| res.dependencies)
    }

    async fn full_version(&self, version: Version) -> Result<FullVersion> {
        let authors_fut = self.crate_authors(&version.crate_name, &version.num);
        let deps_fut = self.crate_dependencies(&version.crate_name, &version.num);

        try_join!(authors_fut, deps_fut).map(|(authors, deps)| FullVersion {
            created_at: version.created_at,
            updated_at: version.updated_at,
            dl_path: version.dl_path,
            downloads: version.downloads,
            features: version.features,
            id: version.id,
            num: version.num,
            yanked: version.yanked,
            license: version.license,
            links: version.links,
            readme_path: version.readme_path,

            author_names: authors.names,
            authors: authors.users,
            dependencies: deps,
        })
    }

    /// Retrieve all available information for a crate, including download
    /// stats,  owners and reverse dependencies.
    ///
    /// The `all_versions` argument controls the retrieval of detailed version
    /// information.
    /// If false, only the data for the latest version will be fetched, if true,
    /// detailed information for all versions will be available.
    /// Note: Each version requires two extra requests.
    pub async fn full_crate(&self, name: &str, all_versions: bool) -> Result<FullCrate> {
        let c = self.clone();
<<<<<<< HEAD
        let crate_and_versions = self.get_crate(name).and_then(
            move |info| -> Box<
                dyn Future<Item = (CrateResponse, Vec<FullVersion>), Error = Error> + Send,
            > {
                if !all_versions {
                    Box::new(
                        c.full_version(info.versions[0].clone())
                            .map(|v| (info, vec![v])),
                    )
                } else {
                    Box::new(
                        ::futures::future::join_all(
                            info.versions
                                .clone()
                                .into_iter()
                                .map(|v| c.full_version(v))
                                .collect::<Vec<_>>(),
                        )
                        .map(|versions| (info, versions)),
                    )
                }
            },
        );

        let dls = self.crate_downloads(name);
        let owners = self.crate_owners(name);
        let reverse_dependencies = self.crate_reverse_dependencies(name);

        crate_and_versions
            .join4(dls, owners, reverse_dependencies)
            .map(|((resp, versions), dls, owners, reverse_dependencies)| {
                let data = resp.crate_data;
=======
        let krate = self.get_crate(name).await?;

        let versions = if !all_versions {
            c.full_version(krate.versions[0].clone())
                .await
                .map(|v| vec![v])
        } else {
            try_join_all(
                krate
                    .versions
                    .clone()
                    .into_iter()
                    .map(|v| c.full_version(v)),
            )
            .await
        }?;

        let dls_fut = self.crate_downloads(name);
        let owners_fut = self.crate_owners(name);
        let reverse_dependencies_fut = self.crate_reverse_dependencies(name);

        try_join!(dls_fut, owners_fut, reverse_dependencies_fut).map(
            |(dls, owners, reverse_dependencies)| {
                let data = krate.crate_data;
>>>>>>> 971fa507
                FullCrate {
                    id: data.id,
                    name: data.name,
                    description: data.description,
                    license: krate.versions[0].license.clone(),
                    documentation: data.documentation,
                    homepage: data.homepage,
                    repository: data.repository,
                    total_downloads: data.downloads,
                    max_version: data.max_version,
                    created_at: data.created_at,
                    updated_at: data.updated_at,

                    categories: krate.categories,
                    keywords: krate.keywords,
                    downloads: dls,
                    owners,
                    reverse_dependencies,
                    versions,
                }
            },
        )
    }

    /// Retrieve a page of crates, optionally constrained by a query.
    ///
    /// If you want to get all results without worrying about paging,
<<<<<<< HEAD
    /// use [`all_crates`].
    pub fn crates(&self, spec: ListOptions) -> impl Future<Item = CratesResponse, Error = Error> {
=======
    /// use [all_crates]().
    ///
    /// ```
    pub async fn crates(&self, spec: ListOptions) -> Result<CratesResponse> {
>>>>>>> 971fa507
        let mut url = self.base_url.join("crates").unwrap();
        {
            let mut q = url.query_pairs_mut();
            q.append_pair("page", &spec.page.to_string());
            q.append_pair("per_page", &spec.per_page.to_string());
            q.append_pair("sort", spec.sort.to_str());
            if let Some(query) = spec.query {
                q.append_pair("q", &query);
            }
        }
        self.get(&url).await
    }
}

/// Retrieve all crates, optionally constrained by a query.
///
/// Note: This method fetches all pages of the result.
/// This can result in a lot queries (100 results per query).
/*
pub fn all_crates(&self, query: Option<String>) -> impl Stream<Item = Crate> {
    let opts = ListOptions {
        query,
        sort: Sort::Alphabetical,
        per_page: 100,
        page: 1,
    };

    let c = self.clone();
    self.crates(opts.clone())
        .and_then(move |res| {
            let pages = (res.meta.total as f64 / 100.0).ceil() as u64;
            let streams_futures = (1..pages)
                .map(|page| {
                    let opts = ListOptions {
                        page,
                        ..opts.clone()
                    };
                    c.crates(opts)
                        .and_then(|res| future::ok(stream::iter_ok(res.crates)))
                })
                .collect::<Vec<_>>();
            let stream = stream::futures_ordered(streams_futures).flatten();
            future::ok(stream)
        })
        .flatten_stream()
}
*/

/// Retrieve all crates with all available extra information.
///
/// Note: This method fetches not only all crates, but does multiple requests for each crate
/// to retrieve extra information.
///
/// This can result in A LOT of queries.
/*
pub fn all_crates_full(
    &self,
    query: Option<String>,
    all_versions: bool,
) -> impl Stream<Item = FullCrate> {
    let c = self.clone();
    self.all_crates(query)
        .and_then(move |cr| c.full_crate(&cr.name, all_versions))
}
*/

#[cfg(test)]
mod test {
    use super::*;
    use futures03::{
        compat::{Future01CompatExt, Stream01CompatExt},
        stream::StreamExt,
    };
    #[test]
    fn list_top_dependencies_async() -> Result<(), Error> {
        // Create tokio runtime
        let mut rt = tokio::runtime::Runtime::new().unwrap();

        // Instantiate the client.
        let client = Client::new();
        // Retrieve summary data.
        let summary = rt.block_on(client.summary().compat())?;
        for c in summary.most_downloaded {
            println!("{}:", c.id);
            for dep in rt.block_on(client.crate_dependencies(&c.id, &c.max_version).compat())? {
                // Ignore optional dependencies.
                if !dep.optional {
                    println!("    * {} - {}", dep.id, dep.version_id);
                }
            }
        }
        Ok(())
    }

<<<<<<< HEAD
    #[test]
    fn test_client_async() {
        println!("Async Client test: Starting runtime");
        let mut rt = ::tokio::runtime::Runtime::new().unwrap();

        println!("Creating client");
        let client = Client::new();

        println!("Getting summary");
        let summary = rt.block_on(client.summary().compat()).unwrap();
        assert!(summary.most_downloaded.len() > 0);

        println!("Getting three most downloaded crates");
        for item in &summary.most_downloaded[0..3] {
            println!("Geting crate: {}", &item.name);
            let _ = rt
                .block_on(client.full_crate(&item.name, false).compat())
                .unwrap();
        }

        println!("Getting three crates from `all_crates`");
        let crates = rt.block_on(client.all_crates(None).compat().take(3).collect::<Vec<_>>());
        for c in crates {
            let c = c.unwrap();
            println!("Crate: {:#?}", c);
        }
=======
    #[tokio::test]
    async fn test_client() {
        let client = Client::with_user_agent("Mozilla/5.0 (Macintosh; Intel Mac OS X 10_15_3) AppleWebKit/537.36 (KHTML, like Gecko) Chrome/80.0.3987.132 Safari/537.36");
        let summary = client.summary().await.unwrap();
        assert!(summary.most_downloaded.len() > 0);

        // for item in &summary.most_downloaded[0..3] {
        //     let _ = client.full_crate(&item.name, false).await.unwrap();
        // }

        // let crates = rt
        //     .block_on(client.all_crates(None).take(3).collect())
        //     .unwrap();
        // println!("{:?}", crates);
>>>>>>> 971fa507
    }
}<|MERGE_RESOLUTION|>--- conflicted
+++ resolved
@@ -1,18 +1,14 @@
-<<<<<<< HEAD
-use futures::{future, stream, Future, Stream};
-use futures03::future::{FutureExt, TryFutureExt};
-use log::trace;
-use reqwest::{header, Client as HttpClient, StatusCode, Url};
-=======
 use futures::prelude::*;
 use futures::{
-    future::{try_join_all, BoxFuture},
+    future::{try_join_all, BoxFuture, FutureExt, TryFutureExt},
+    stream::{self, TryStreamExt},
     try_join,
 };
 use log::trace;
-use reqwest::{header, StatusCode, Url};
->>>>>>> 971fa507
+use reqwest::{header, Client as HttpClient, StatusCode, Url};
 use serde::de::DeserializeOwned;
+
+use std::iter::FromIterator;
 
 use super::Error;
 use crate::types::*;
@@ -22,11 +18,7 @@
 /// Asynchronous client for the crates.io API.
 #[derive(Clone)]
 pub struct Client {
-<<<<<<< HEAD
     client: HttpClient,
-=======
-    client: reqwest::Client,
->>>>>>> 971fa507
     base_url: Url,
 }
 
@@ -44,14 +36,10 @@
             header::HeaderValue::from_static(crate::DEFAULT_USER_AGENT),
         );
         Self {
-<<<<<<< HEAD
             client: HttpClient::builder()
                 .default_headers(headers)
                 .build()
                 .expect("Could not initialize HTTP client"),
-=======
-            client: reqwest::Client::new(),
->>>>>>> 971fa507
             base_url: Url::parse("https://crates.io/api/v1/").unwrap(),
         }
     }
@@ -64,11 +52,7 @@
             header::HeaderValue::from_str(user_agent).unwrap(),
         );
         Self {
-<<<<<<< HEAD
             client: HttpClient::builder()
-=======
-            client: reqwest::Client::builder()
->>>>>>> 971fa507
                 .default_headers(headers)
                 .build()
                 .unwrap(),
@@ -76,25 +60,13 @@
         }
     }
 
-<<<<<<< HEAD
-    fn get<T: DeserializeOwned + 'static>(
-        &self,
-        url: &Url,
-    ) -> impl Future<Item = T, Error = Error> {
-=======
     async fn get<T: DeserializeOwned>(&self, url: &Url) -> Result<T> {
->>>>>>> 971fa507
         trace!("GET {}", url);
 
         self.client
             .get(url.clone())
             .send()
-<<<<<<< HEAD
-            .boxed()
-            .compat()
-=======
             .await
->>>>>>> 971fa507
             .map_err(Error::from)
             .and_then(|res| {
                 if res.status() == StatusCode::NOT_FOUND {
@@ -102,15 +74,10 @@
                 }
                 let res = res.error_for_status()?;
                 Ok(res)
-<<<<<<< HEAD
-            })
-            .and_then(|res| res.json().boxed().compat().map_err(Error::from))
-=======
             })?
             .json::<T>()
             .await
             .map_err(Error::from)
->>>>>>> 971fa507
     }
 
     /// Retrieve a summary containing crates.io wide information.
@@ -150,24 +117,13 @@
     /// Note: Since the reverse dependency endpoint requires pagination, this
     /// will result in multiple requests if the crate has more than 100 reverse
     /// dependencies.
-<<<<<<< HEAD
-    pub fn crate_reverse_dependencies(
-        &self,
-        name: &str,
-    ) -> impl Future<Item = ReverseDependencies, Error = Error> {
-=======
     pub async fn crate_reverse_dependencies(&self, name: &str) -> Result<ReverseDependencies> {
->>>>>>> 971fa507
         fn fetch_page(
             c: Client,
             name: String,
             mut tidy_rdeps: ReverseDependencies,
             page: u64,
-<<<<<<< HEAD
-        ) -> impl Future<Item = ReverseDependencies, Error = Error> + Send {
-=======
         ) -> BoxFuture<'static, Result<ReverseDependencies>> {
->>>>>>> 971fa507
             let url = c
                 .base_url
                 .join(&format!(
@@ -176,20 +132,6 @@
                 ))
                 .unwrap();
 
-<<<<<<< HEAD
-            c.get::<ReverseDependenciesAsReceived>(&url).and_then(
-                move |rdeps| -> Box<dyn Future<Item = ReverseDependencies, Error = Error> + Send> {
-                    tidy_rdeps.from_received(&rdeps);
-
-                    if !rdeps.dependencies.is_empty() {
-                        tidy_rdeps.meta = rdeps.meta;
-                        Box::new(fetch_page(c, name, tidy_rdeps, page + 1))
-                    } else {
-                        Box::new(::futures::future::ok(tidy_rdeps))
-                    }
-                },
-            )
-=======
             async move {
                 let rdeps = c.get::<ReverseDependenciesAsReceived>(&url).await?;
                 tidy_rdeps.from_received(&rdeps);
@@ -202,7 +144,6 @@
                 }
             }
             .boxed()
->>>>>>> 971fa507
         }
 
         fetch_page(
@@ -214,10 +155,7 @@
             },
             1,
         )
-<<<<<<< HEAD
-=======
         .await
->>>>>>> 971fa507
     }
 
     /// Retrieve the authors for a crate version.
@@ -276,40 +214,6 @@
     /// Note: Each version requires two extra requests.
     pub async fn full_crate(&self, name: &str, all_versions: bool) -> Result<FullCrate> {
         let c = self.clone();
-<<<<<<< HEAD
-        let crate_and_versions = self.get_crate(name).and_then(
-            move |info| -> Box<
-                dyn Future<Item = (CrateResponse, Vec<FullVersion>), Error = Error> + Send,
-            > {
-                if !all_versions {
-                    Box::new(
-                        c.full_version(info.versions[0].clone())
-                            .map(|v| (info, vec![v])),
-                    )
-                } else {
-                    Box::new(
-                        ::futures::future::join_all(
-                            info.versions
-                                .clone()
-                                .into_iter()
-                                .map(|v| c.full_version(v))
-                                .collect::<Vec<_>>(),
-                        )
-                        .map(|versions| (info, versions)),
-                    )
-                }
-            },
-        );
-
-        let dls = self.crate_downloads(name);
-        let owners = self.crate_owners(name);
-        let reverse_dependencies = self.crate_reverse_dependencies(name);
-
-        crate_and_versions
-            .join4(dls, owners, reverse_dependencies)
-            .map(|((resp, versions), dls, owners, reverse_dependencies)| {
-                let data = resp.crate_data;
-=======
         let krate = self.get_crate(name).await?;
 
         let versions = if !all_versions {
@@ -334,7 +238,6 @@
         try_join!(dls_fut, owners_fut, reverse_dependencies_fut).map(
             |(dls, owners, reverse_dependencies)| {
                 let data = krate.crate_data;
->>>>>>> 971fa507
                 FullCrate {
                     id: data.id,
                     name: data.name,
@@ -362,15 +265,10 @@
     /// Retrieve a page of crates, optionally constrained by a query.
     ///
     /// If you want to get all results without worrying about paging,
-<<<<<<< HEAD
     /// use [`all_crates`].
-    pub fn crates(&self, spec: ListOptions) -> impl Future<Item = CratesResponse, Error = Error> {
-=======
-    /// use [all_crates]().
     ///
     /// ```
     pub async fn crates(&self, spec: ListOptions) -> Result<CratesResponse> {
->>>>>>> 971fa507
         let mut url = self.base_url.join("crates").unwrap();
         {
             let mut q = url.query_pairs_mut();
@@ -383,59 +281,55 @@
         }
         self.get(&url).await
     }
+    /// Retrieve all crates, optionally constrained by a query.
+    ///
+    /// Note: This method fetches all pages of the result.
+    /// This can result in a lot queries (100 results per query).
+    pub fn all_crates(&self, query: Option<String>) -> impl Stream<Item = Result<Crate>> {
+        let opts = ListOptions {
+            query,
+            sort: Sort::Alphabetical,
+            per_page: 100,
+            page: 1,
+        };
+
+        let c = self.clone();
+        self.crates(opts.clone())
+            .and_then(move |res| {
+                let pages = (res.meta.total as f64 / 100.0).ceil() as u64;
+                let streams_futures = (1..pages)
+                    .map(|page| {
+                        let opts = ListOptions {
+                            page,
+                            ..opts.clone()
+                        };
+                        c.crates(opts).and_then(|res| {
+                            future::ok(stream::iter(res.crates.into_iter().map(|x| Ok(x))))
+                        })
+                    })
+                    .collect::<Vec<_>>();
+                let stream = stream::FuturesOrdered::from_iter(streams_futures).try_flatten();
+                future::ok(stream)
+            })
+            .try_flatten_stream()
+    }
+
+    /// Retrieve all crates with all available extra information.
+    ///
+    /// Note: This method fetches not only all crates, but does multiple requests for each crate
+    /// to retrieve extra information.
+    ///
+    /// This can result in A LOT of queries.
+    pub fn all_crates_full(
+        &self,
+        query: Option<String>,
+        all_versions: bool,
+    ) -> impl Stream<Item = Result<FullCrate>> {
+        let c = self.clone();
+        self.all_crates(query)
+            .and_then(move |cr| c.full_crate(&cr.name, all_versions))
+    }
 }
-
-/// Retrieve all crates, optionally constrained by a query.
-///
-/// Note: This method fetches all pages of the result.
-/// This can result in a lot queries (100 results per query).
-/*
-pub fn all_crates(&self, query: Option<String>) -> impl Stream<Item = Crate> {
-    let opts = ListOptions {
-        query,
-        sort: Sort::Alphabetical,
-        per_page: 100,
-        page: 1,
-    };
-
-    let c = self.clone();
-    self.crates(opts.clone())
-        .and_then(move |res| {
-            let pages = (res.meta.total as f64 / 100.0).ceil() as u64;
-            let streams_futures = (1..pages)
-                .map(|page| {
-                    let opts = ListOptions {
-                        page,
-                        ..opts.clone()
-                    };
-                    c.crates(opts)
-                        .and_then(|res| future::ok(stream::iter_ok(res.crates)))
-                })
-                .collect::<Vec<_>>();
-            let stream = stream::futures_ordered(streams_futures).flatten();
-            future::ok(stream)
-        })
-        .flatten_stream()
-}
-*/
-
-/// Retrieve all crates with all available extra information.
-///
-/// Note: This method fetches not only all crates, but does multiple requests for each crate
-/// to retrieve extra information.
-///
-/// This can result in A LOT of queries.
-/*
-pub fn all_crates_full(
-    &self,
-    query: Option<String>,
-    all_versions: bool,
-) -> impl Stream<Item = FullCrate> {
-    let c = self.clone();
-    self.all_crates(query)
-        .and_then(move |cr| c.full_crate(&cr.name, all_versions))
-}
-*/
 
 #[cfg(test)]
 mod test {
@@ -465,7 +359,6 @@
         Ok(())
     }
 
-<<<<<<< HEAD
     #[test]
     fn test_client_async() {
         println!("Async Client test: Starting runtime");
@@ -492,21 +385,5 @@
             let c = c.unwrap();
             println!("Crate: {:#?}", c);
         }
-=======
-    #[tokio::test]
-    async fn test_client() {
-        let client = Client::with_user_agent("Mozilla/5.0 (Macintosh; Intel Mac OS X 10_15_3) AppleWebKit/537.36 (KHTML, like Gecko) Chrome/80.0.3987.132 Safari/537.36");
-        let summary = client.summary().await.unwrap();
-        assert!(summary.most_downloaded.len() > 0);
-
-        // for item in &summary.most_downloaded[0..3] {
-        //     let _ = client.full_crate(&item.name, false).await.unwrap();
-        // }
-
-        // let crates = rt
-        //     .block_on(client.all_crates(None).take(3).collect())
-        //     .unwrap();
-        // println!("{:?}", crates);
->>>>>>> 971fa507
     }
 }